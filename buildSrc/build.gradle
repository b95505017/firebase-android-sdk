--- conflicted
+++ resolved
@@ -48,13 +48,9 @@
     runtime 'io.opencensus:opencensus-impl:0.18.0'
     implementation group: 'com.google.code.gson', name: 'gson', version: '2.8.6'
 
-<<<<<<< HEAD
-    implementation 'com.android.tools.build:gradle:3.5.2'
-=======
     implementation 'org.jetbrains.dokka:dokka-android-gradle-plugin:0.9.17-g005'
 
-    implementation 'com.android.tools.build:gradle:3.4.1'
->>>>>>> 79f91d7b
+    implementation 'com.android.tools.build:gradle:3.5.2'
     testImplementation 'junit:junit:4.12'
     testImplementation group: 'com.google.code.gson', name: 'gson', version: '2.8.6'
     testImplementation('org.spockframework:spock-core:1.1-groovy-2.4') {
